--- conflicted
+++ resolved
@@ -487,39 +487,10 @@
 handle_cast(Msg, State) ->
     ?UNEXPECTED_MSG(Msg, State).
 
-<<<<<<< HEAD
-%% Queue messages when client is offline
-handle_info({dispatch, Msg}, Session = #session{client_pid = undefined,
-                                                message_queue = _Q})
-    when is_record(Msg, mqtt_message) ->
-    %%TODO: Drop it directly for offline module will take care of it
-    hibernate(Session);
-
-%% Dispatch qos0 message directly to client
-handle_info({dispatch, Msg = #mqtt_message{qos = ?QOS_0}},
-            Session = #session{client_pid = ClientPid}) ->
-    ClientPid ! {deliver, Msg},
-    hibernate(Session);
-
-handle_info({dispatch, Msg = #mqtt_message{qos = QoS}},
-            Session = #session{message_queue  = MsgQ,
-                               inflight_queue = InflightQ})
-    when QoS =:= ?QOS_1 orelse QoS =:= ?QOS_2 ->
-
-    case {is_inflight(Msg, InflightQ), check_inflight(Session)} of
-        {true, _} ->
-            hibernate(Session);
-        {false, true} ->
-            noreply(deliver(Msg, Session));
-        {false, false} ->
-            hibernate(Session#session{message_queue = emqttd_mqueue:in(Msg, MsgQ)})
-    end;
-=======
 %% Dispatch Message
 handle_info({dispatch, Topic, Msg}, Session = #session{subscriptions = Subscriptions})
     when is_record(Msg, mqtt_message) ->
     dispatch(tune_qos(Topic, Msg, Subscriptions), Session);
->>>>>>> 9ecc4330
 
 handle_info({timeout, awaiting_ack, PktId}, Session = #session{client_pid = undefined,
                                                                awaiting_ack = AwaitingAck}) ->
@@ -624,20 +595,24 @@
 %%------------------------------------------------------------------------------
 
 %% Queue message if client disconnected
-dispatch(Msg, Session = #session{client_pid = undefined, message_queue = Q}) ->
-    hibernate(Session#session{message_queue = emqttd_mqueue:in(Msg, Q)});
+dispatch(_Msg, Session = #session{client_pid = undefined}) ->
+    %%TODO: Drop it directly for offline module will take care of it
+    hibernate(Session);
 
 %% Deliver qos0 message directly to client
 dispatch(Msg = #mqtt_message{qos = ?QOS0}, Session = #session{client_pid = ClientPid}) ->
     ClientPid ! {deliver, Msg},
     hibernate(Session);
 
-dispatch(Msg = #mqtt_message{qos = QoS}, Session = #session{message_queue = MsgQ})
+dispatch(Msg = #mqtt_message{qos = QoS}, Session = #session{inflight_queue = InflightQ,
+                                                            message_queue = MsgQ})
     when QoS =:= ?QOS1 orelse QoS =:= ?QOS2 ->
-    case check_inflight(Session) of
-        true  ->
+    case {is_inflight(Msg, InflightQ), check_inflight(Session)} of
+        {true, _} ->
+            hibernate(Session);
+        {false, true} ->
             noreply(deliver(Msg, Session));
-        false ->
+        {false, false} ->
             hibernate(Session#session{message_queue = emqttd_mqueue:in(Msg, MsgQ)})
     end.
 
