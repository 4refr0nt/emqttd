%%%-----------------------------------------------------------------------------
%%% Copyright (c) 2012-2015 eMQTT.IO, All Rights Reserved.
%%%
%%% Permission is hereby granted, free of charge, to any person obtaining a copy
%%% of this software and associated documentation files (the "Software"), to deal
%%% in the Software without restriction, including without limitation the rights
%%% to use, copy, modify, merge, publish, distribute, sublicense, and/or sell
%%% copies of the Software, and to permit persons to whom the Software is
%%% furnished to do so, subject to the following conditions:
%%%
%%% The above copyright notice and this permission notice shall be included in all
%%% copies or substantial portions of the Software.
%%%
%%% THE SOFTWARE IS PROVIDED "AS IS", WITHOUT WARRANTY OF ANY KIND, EXPRESS OR
%%% IMPLIED, INCLUDING BUT NOT LIMITED TO THE WARRANTIES OF MERCHANTABILITY,
%%% FITNESS FOR A PARTICULAR PURPOSE AND NONINFRINGEMENT. IN NO EVENT SHALL THE
%%% AUTHORS OR COPYRIGHT HOLDERS BE LIABLE FOR ANY CLAIM, DAMAGES OR OTHER
%%% LIABILITY, WHETHER IN AN ACTION OF CONTRACT, TORT OR OTHERWISE, ARISING FROM,
%%% OUT OF OR IN CONNECTION WITH THE SOFTWARE OR THE USE OR OTHER DEALINGS IN THE
%%% SOFTWARE.
%%%-----------------------------------------------------------------------------
%%% @doc emqttd module supervisor.
%%%
%%% @author Feng Lee <feng@emqtt.io>
%%%-----------------------------------------------------------------------------
-module(emqttd_mod_sup).

-behaviour(supervisor).

-include("emqttd.hrl").

%% API
-export([start_link/0, start_mod/1, start_mod/2, stop_mod/1]).

%% Supervisor callbacks
-export([init/1]).

-define(SUPERVISOR, ?MODULE).

%% Helper macro for declaring children of supervisor
-define(CHILD(Mod, Type), {Mod, {Mod, start_link, []},
                               permanent, 5000, Type, [Mod]}).

-define(CHILD(Mod, Type, Opts), {Mod, {Mod, start_link, [Opts]},
                                     permanent, 5000, Type, [Mod]}).

%%%=============================================================================
%%% API
%%%=============================================================================

start_link() ->
    supervisor:start_link({local, ?SUPERVISOR}, ?MODULE, []).

<<<<<<< HEAD
%%%=============================================================================
%%% API
%%%=============================================================================
start_mod(Mod) ->
	supervisor:start_child(?SUPERVISOR, ?CHILD(Mod, worker)).

start_mod(Mod, Opts) ->
	supervisor:start_child(?SUPERVISOR, ?CHILD(Mod, worker, Opts)).

stop_mod(Mod) ->
	case supervisor:terminate_child(?SUPERVISOR, Mod) of
        ok ->
            supervisor:delete_child(?SUPERVISOR, Mod);
        {error, Reason} ->
            {error, Reason}
	end.
=======
start_child(ChildSpec) when is_tuple(ChildSpec) ->
    supervisor:start_child(?MODULE, ChildSpec).

%%
%% start_child(Mod::atom(), Type::type()) -> {ok, pid()}
%% @type type() = worker | supervisor
%%
start_child(Mod, Type) when is_atom(Mod) and is_atom(Type) ->
    supervisor:start_child(?MODULE, ?CHILD(Mod, Type)).
>>>>>>> 9ecc4330

%%%=============================================================================
%%% Supervisor callbacks
%%%=============================================================================

init([]) ->
    {ok, {{one_for_one, 10, 3600}, []}}.

<|MERGE_RESOLUTION|>--- conflicted
+++ resolved
@@ -51,7 +51,6 @@
 start_link() ->
     supervisor:start_link({local, ?SUPERVISOR}, ?MODULE, []).
 
-<<<<<<< HEAD
 %%%=============================================================================
 %%% API
 %%%=============================================================================
@@ -68,17 +67,6 @@
         {error, Reason} ->
             {error, Reason}
 	end.
-=======
-start_child(ChildSpec) when is_tuple(ChildSpec) ->
-    supervisor:start_child(?MODULE, ChildSpec).
-
-%%
-%% start_child(Mod::atom(), Type::type()) -> {ok, pid()}
-%% @type type() = worker | supervisor
-%%
-start_child(Mod, Type) when is_atom(Mod) and is_atom(Type) ->
-    supervisor:start_child(?MODULE, ?CHILD(Mod, Type)).
->>>>>>> 9ecc4330
 
 %%%=============================================================================
 %%% Supervisor callbacks
